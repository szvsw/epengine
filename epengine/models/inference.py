--- conflicted
+++ resolved
@@ -1291,10 +1291,6 @@
         # Ensure solar priors are part of the main Priors set, so changes to
         # feature.semantic.OnsiteSolar appear in the dependency graph and are
         # picked up by select_prior_tree_for_changed_features.
-<<<<<<< HEAD
-
-=======
->>>>>>> 127cae31
         # Annual yield kWh/kW-year
         solar_yield_prior = UnconditionalPrior(
             sampler=ClippedNormalSampler(
@@ -1382,7 +1378,6 @@
         return np.random.default_rng(42)
 
     # TODO: remove this function?
-<<<<<<< HEAD
     # def add_solar_features(self, features: pd.DataFrame) -> pd.DataFrame:
     #     """Add solar-related features to the features DataFrame."""
     #     # Do not overwrite if priors already sampled these columns
@@ -1502,73 +1497,6 @@
         system_sizes.loc[solar_mask] = self.calculate_system_size_from_coverage(
             solar_features, solar_electricity, final_coverage
         )
-=======
-    def add_solar_features(self, features: pd.DataFrame) -> pd.DataFrame:
-        """Add solar-related features to the features DataFrame."""
-        # Do not overwrite if priors already sampled these columns
-        if "feature.solar.yield_kWh_per_kW_year" not in features.columns:
-            yield_sampler = ClippedNormalSampler(
-                mean=1100,
-                std=150,
-                clip_min=800,
-                clip_max=1400,
-            )
-            features["feature.solar.yield_kWh_per_kW_year"] = yield_sampler.sample(
-                features, len(features), self.generator
-            )
-
-        if "feature.solar.panel_power_density_w_per_m2" not in features.columns:
-            panel_power_density_sampler = ClippedNormalSampler(
-                mean=180,
-                std=50,
-                clip_min=120,
-                clip_max=300,
-            )
-            features["feature.solar.panel_power_density_w_per_m2"] = (
-                panel_power_density_sampler.sample(
-                    features, len(features), self.generator
-                )
-            )
-
-        # Set default value for OnsiteSolar if not provided
-
-        # Create a consolidated upgraded coverage column for downstream cost logic, if missing
-        if "feature.solar.upgraded_coverage" not in features.columns:
-            coverage_prior = ConditionalPrior(
-                source_feature="feature.semantic.OnsiteSolar",
-                fallback_prior=None,
-                conditions=[
-                    ConditionalPriorCondition(
-                        match_val="LowSolarPV", sampler=FixedValueSampler(value=0.25)
-                    ),
-                    ConditionalPriorCondition(
-                        match_val="MedSolarPV", sampler=FixedValueSampler(value=0.50)
-                    ),
-                    ConditionalPriorCondition(
-                        match_val="MaxSolarPV", sampler=FixedValueSampler(value=1.0)
-                    ),
-                    ConditionalPriorCondition(
-                        match_val="NoSolarPV", sampler=FixedValueSampler(value=0.0)
-                    ),
-                ],
-            )
-            features["feature.solar.upgraded_coverage"] = coverage_prior.sample(
-                features, len(features), self.generator
-            )
-
-        if "feature.solar.max_roof_utilization" not in features.columns:
-            max_roof_utilization_sampler = ClippedNormalSampler(
-                mean=0.75,
-                std=0.05,
-                clip_min=0.6,
-                clip_max=0.9,
-            )
-            features["feature.solar.max_roof_utilization"] = (
-                max_roof_utilization_sampler.sample(
-                    features, len(features), self.generator
-                )
-            )
->>>>>>> 127cae31
 
         # Debug logging for system sizes
         if bool(solar_mask.any()):
@@ -1579,7 +1507,6 @@
 
     def calculate_roof_based_max_coverage(
         self, features: pd.DataFrame, electricity_consumption: pd.Series
-<<<<<<< HEAD
     ) -> pd.Series:
         """Calculate maximum feasible coverage based on roof area constraints and energy consumption."""
         roof_area_m2 = features["feature.geometry.computed.roof_surface_area"]
@@ -1612,24 +1539,6 @@
         target_coverage.loc[onsite_solar == "LowSolarPV"] = 0.25
         target_coverage.loc[onsite_solar == "MedSolarPV"] = 0.50
         target_coverage.loc[onsite_solar == "MaxSolarPV"] = 1.0
-=======
-    ) -> pd.DataFrame:
-        """Update the MaxSolarPV coverage when electricity consumption data is available."""
-        features = features.copy()
-        # Base coverage values for non-Max choices
-        # Handle MaxSolarPV samples - calculate feasible coverage for each
-        base_coverage = features["feature.solar.upgraded_coverage"]
-        max_solar_mask = features["feature.semantic.OnsiteSolar"] == "MaxSolarPV"
-        if max_solar_mask.any():
-            max_feasible = self.calculate_feasible_solar_coverage(
-                features.loc[max_solar_mask],
-                electricity_consumption.loc[max_solar_mask],
-            )
-            # Use the maximum feasible coverage for each sample
-            base_coverage[max_solar_mask] = max_feasible
-
-        features["feature.solar.upgraded_coverage"] = base_coverage
->>>>>>> 127cae31
 
         return target_coverage
 
@@ -2238,80 +2147,6 @@
         annual_generation = system_size_kW * solar_yield_series
         return annual_generation
 
-<<<<<<< HEAD
-=======
-    def calculate_feasible_solar_coverage(
-        self,
-        features: pd.DataFrame,
-        actual_electricity_consumption: pd.Series,
-    ) -> pd.Series:
-        """Calculate the maximum feasible solar coverage based on roof area."""
-        # Get roof surface area
-        roof_area_m2 = features["feature.geometry.computed.roof_surface_area"]
-
-        # Solar panel assumptions
-        panel_power_density = features["feature.solar.panel_power_density_w_per_m2"]
-
-        # TODO: Account for roof angle, orientation, and shading
-        max_solar_area_m2 = (
-            roof_area_m2 * features["feature.solar.max_roof_utilization"]
-        )
-        max_solar_capacity_kW = (max_solar_area_m2 * panel_power_density) / 1000
-        max_local_solar_capacity_kW = 25
-        mask = max_solar_capacity_kW > max_local_solar_capacity_kW
-        # set a cap at 25 kW total system size
-        if mask.any():
-            max_solar_capacity_kW = max_solar_capacity_kW.clip(
-                upper=max_local_solar_capacity_kW
-            )
-            global _has_warned_max_solar_capacity_cap
-            if not _has_warned_max_solar_capacity_cap:
-                logging.warning("Max solar capacity is capped at 25 kW")
-                _has_warned_max_solar_capacity_cap = True
-        # Calculate annual generation at max capacity
-        max_annual_generation = (
-            max_solar_capacity_kW * features["feature.solar.yield_kWh_per_kW_year"]
-        )
-        # Use actual electricity consumption if provided, otherwise use placeholder
-
-        total_electricity_kWh = actual_electricity_consumption
-        # Calculate maximum feasible coverage
-        max_coverage = max_annual_generation / np.maximum(total_electricity_kWh, 1)
-        max_coverage = np.clip(max_coverage, 0, 1)
-
-        return pd.Series(max_coverage, index=features.index)
-
-    def calculate_upgraded_solar_system_size(
-        self,
-        target_coverage: float,
-        features: pd.DataFrame,
-        total_electricity_consumption: pd.Series,
-    ) -> pd.Series:
-        """Calculate the solar system size needed to achieve target coverage."""
-        # Calculate maximum feasible coverage
-        max_feasible_coverage = self.calculate_feasible_solar_coverage(
-            features, total_electricity_consumption
-        )
-        # Check feasibility and cap if necessary
-        # Cap each sample to its own maximum feasible coverage
-        actual_coverage = np.minimum(target_coverage, max_feasible_coverage)
-
-        # Log warning if any samples are being capped
-        if (actual_coverage < target_coverage).any():
-            max_feasible = max_feasible_coverage.max()
-            logging.warning(
-                f"Requested solar coverage {target_coverage:.1%} exceeds maximum feasible coverage "
-                f"{max_feasible:.1%} for some samples. Capping at maximum feasible amount."
-            )
-        # Calculate required annual generation
-        required_annual_generation = total_electricity_consumption * actual_coverage
-        required_system_size_kW = (
-            required_annual_generation / features["feature.solar.yield_kWh_per_kW_year"]
-        )
-
-        return pd.Series(required_system_size_kW, index=features.index)
-
->>>>>>> 127cae31
     def apply_solar_to_electricity_consumption(
         self,
         electricity_consumption: pd.DataFrame,
@@ -2453,10 +2288,7 @@
         new_features = changed_priors.sample(
             new_features, len(new_features), self.original.generator
         )
-<<<<<<< HEAD
         print(new_features.columns)
-=======
->>>>>>> 127cae31
         new_transformed_features = self.original.source_feature_transform.transform(
             new_features
         )
@@ -2498,21 +2330,8 @@
 
         cost_config = RetrofitQuantities.Open(costs_path)
 
-<<<<<<< HEAD
         electricity_eui = new_results_energy.sum(axis=1)
 
-=======
-        # Compute features for cost calculations after inference
-        # For solar upgrades, we need to use the ACTUAL electricity consumption (before solar)
-        # to calculate the system size needed, not the net consumption if there is already some solar
-
-        # TODO: update the sampling to occur immidiately before the inference runs
-
-        electricity_eui = self.original._actual_electricity_consumption.sum(axis=1)
-
-        # Calculate the feature distributions for solar features (yield, coverage)
-        # Solar features are included in priors; use new_features directly
->>>>>>> 127cae31
         features_for_costs = self.original.make_retrofit_cost_features(
             new_features, new_results_peak, electricity_eui
         )
